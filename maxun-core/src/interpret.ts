/* eslint-disable no-await-in-loop, no-restricted-syntax */
import { Page, PageScreenshotOptions } from 'playwright';
import { PlaywrightBlocker } from '@cliqz/adblocker-playwright';
import fetch from 'cross-fetch';
import path from 'path';

import { EventEmitter } from 'events';
import {
  Where, What, PageState, Workflow, WorkflowFile,
  ParamType, SelectorArray, CustomFunctions,
} from './types/workflow';

import { operators, meta } from './types/logic';
import { arrayToObject } from './utils/utils';
import Concurrency from './utils/concurrency';
import Preprocessor from './preprocessor';
import log, { Level } from './utils/logger';

/**
 * Extending the Window interface for custom scraping functions.
 */
declare global {
  interface Window {
    scrape: (selector: string | null) => Record<string, string>[];
    scrapeSchema: (
      schema: Record<string, { selector: string; tag: string; attribute: string }>
    ) => Record<string, any>;
    scrapeList: (config: { listSelector: string; fields: any; limit?: number; pagination: any }) => Record<string, any>[];
    scrapeListAuto: (listSelector: string) => { selector: string; innerText: string }[];
    scrollDown: (pages?: number) => void;
    scrollUp: (pages?: number) => void;
  }
}


/**
 * Defines optional intepreter options (passed in constructor)
 */
interface InterpreterOptions {
  maxRepeats: number;
  maxConcurrency: number;
  serializableCallback: (output: any) => (void | Promise<void>);
  binaryCallback: (output: any, mimeType: string) => (void | Promise<void>);
  debug: boolean;
  debugChannel: Partial<{
    activeId: Function,
    debugMessage: Function,
  }>
}

/**
 * Class for running the Smart Workflows.
 */
export default class Interpreter extends EventEmitter {
  private workflow: Workflow;

  private initializedWorkflow: Workflow | null;

  private options: InterpreterOptions;

  private concurrency: Concurrency;

  private stopper: Function | null = null;

  private log: typeof log;

  private blocker: PlaywrightBlocker | null = null;

  private cumulativeResults: Record<string, any>[] = [];

  constructor(workflow: WorkflowFile, options?: Partial<InterpreterOptions>) {
    super();
    this.workflow = workflow.workflow;
    this.initializedWorkflow = null;
    this.options = {
      maxRepeats: 5,
      maxConcurrency: 5,
      serializableCallback: (data) => { 
        log(JSON.stringify(data), Level.WARN);
      },
      binaryCallback: () => { log('Received binary data, thrashing them.', Level.WARN); },
      debug: false,
      debugChannel: {},
      ...options,
    };
    this.concurrency = new Concurrency(this.options.maxConcurrency);
    this.log = (...args) => log(...args);

    const error = Preprocessor.validateWorkflow(workflow);
    if (error) {
      throw (error);
    }

    if (this.options.debugChannel?.debugMessage) {
      const oldLog = this.log;
      // @ts-ignore
      this.log = (...args: Parameters<typeof oldLog>) => {
        if (args[1] !== Level.LOG) {
          this.options.debugChannel.debugMessage!(typeof args[0] === 'string' ? args[0] : args[0].message);
        }
        oldLog(...args);
      };
    }

    PlaywrightBlocker.fromLists(fetch, ['https://easylist.to/easylist/easylist.txt']).then(blocker => {
      this.blocker = blocker;
    }).catch(err => {
      this.log(`Failed to initialize ad-blocker:`, Level.ERROR);
    })
  }

  private async applyAdBlocker(page: Page): Promise<void> {
    if (this.blocker) {
      try {
        await this.blocker.enableBlockingInPage(page);
      } catch (err) {
        this.log(`Ad-blocker operation failed:`, Level.ERROR);
      }
    }
  }

  private async disableAdBlocker(page: Page): Promise<void> {
    if (this.blocker) {
      try {
        await this.blocker.disableBlockingInPage(page);
      } catch (err) {
        this.log(`Ad-blocker operation failed:`, Level.ERROR);
      }
    }
  }

  // private getSelectors(workflow: Workflow, actionId: number): string[] {
  //   const selectors: string[] = [];

  //   // Validate actionId
  //   if (actionId <= 0) {
  //       console.log("No previous selectors to collect.");
  //       return selectors; // Empty array as there are no previous steps
  //   }

  //   // Iterate from the start up to (but not including) actionId
  //   for (let index = 0; index < actionId; index++) {
  //       const currentSelectors = workflow[index]?.where?.selectors;
  //       console.log(`Selectors at step ${index}:`, currentSelectors);

  //       if (currentSelectors && currentSelectors.length > 0) {
  //           currentSelectors.forEach((selector) => {
  //               if (!selectors.includes(selector)) {
  //                   selectors.push(selector); // Avoid duplicates
  //               }
  //           });
  //       }
  //   }

  //   console.log("Collected Selectors:", selectors);
  //   return selectors;
  // }

  private getSelectors(workflow: Workflow): string[] {
    const selectorsSet = new Set<string>();

    if (workflow.length === 0) {
        return [];
    }

    for (let index = workflow.length - 1; index >= 0; index--) {
        const currentSelectors = workflow[index]?.where?.selectors;

        if (currentSelectors && currentSelectors.length > 0) {
            currentSelectors.forEach((selector) => selectorsSet.add(selector));
            return Array.from(selectorsSet);
        }
    }

    return [];
  }


  /**
    * Returns the context object from given Page and the current workflow.\
    * \
    * `workflow` is used for selector extraction - function searches for used selectors to
    * look for later in the page's context.
    * @param page Playwright Page object
    * @param workflow Current **initialized** workflow (array of where-what pairs).
    * @returns {PageState} State of the current page.
    */
  private async getState(page: Page, workflowCopy: Workflow, selectors: string[]): Promise<PageState> {
    /**
     * All the selectors present in the current Workflow
     */
    // const selectors = Preprocessor.extractSelectors(workflow);
    // console.log("Current selectors:", selectors);

    /**
      * Determines whether the element targetted by the selector is [actionable](https://playwright.dev/docs/actionability).
      * @param selector Selector to be queried
      * @returns True if the targetted element is actionable, false otherwise.
      */
    // const actionable = async (selector: string): Promise<boolean> => {
    //   try {
    //     const proms = [
    //       page.isEnabled(selector, { timeout: 10000 }),
    //       page.isVisible(selector, { timeout: 10000 }),
    //     ];

    //     return await Promise.all(proms).then((bools) => bools.every((x) => x));
    //   } catch (e) {
    //     // log(<Error>e, Level.ERROR);
    //     return false;
    //   }
    // };

    /**
      * Object of selectors present in the current page.
      */
    // const presentSelectors: SelectorArray = await Promise.all(
    //   selectors.map(async (selector) => {
    //     if (await actionable(selector)) {
    //       return [selector];
    //     }
    //     return [];
    //   }),
    // ).then((x) => x.flat());

    const presentSelectors: SelectorArray = await Promise.all(
        selectors.map(async (selector) => {
            try {
                await page.waitForSelector(selector, { state: 'attached' });
                return [selector];
            } catch (e) {
                return [];
            }
        }),
    ).then((x) => x.flat());
    
    const action = workflowCopy[workflowCopy.length - 1];

    // console.log("Next action:", action)

    let url: any = page.url();

    if (action && action.where.url !== url && action.where.url !== "about:blank") {
      url = action.where.url;
    }

    return {
      url,
      cookies: (await page.context().cookies([page.url()]))
        .reduce((p, cookie) => (
          {
            ...p,
            [cookie.name]: cookie.value,
          }), {}),
      selectors: presentSelectors,
    };
  }

  /**
   * Tests if the given action is applicable with the given context.
   * @param where Tested *where* condition
   * @param context Current browser context.
   * @returns True if `where` is applicable in the given context, false otherwise
   */
  private applicable(where: Where, context: PageState, usedActions: string[] = []): boolean {
    /**
     * Given two arbitrary objects, determines whether `subset` is a subset of `superset`.\
     * \
     * For every key in `subset`, there must be a corresponding key with equal scalar
     * value in `superset`, or `inclusive(subset[key], superset[key])` must hold.
     * @param subset Arbitrary non-cyclic JS object (where clause)
     * @param superset Arbitrary non-cyclic JS object (browser context)
     * @returns `true` if `subset <= superset`, `false` otherwise.
     */
    const inclusive = (subset: Record<string, unknown>, superset: Record<string, unknown>)
      : boolean => (
      Object.entries(subset).every(
        ([key, value]) => {
          /**
           * Arrays are compared without order (are transformed into objects before comparison).
           */
          const parsedValue = Array.isArray(value) ? arrayToObject(value) : value;

          const parsedSuperset: Record<string, unknown> = {};
          parsedSuperset[key] = Array.isArray(superset[key])
            ? arrayToObject(<any>superset[key])
            : superset[key];

          // Every `subset` key must exist in the `superset` and
          // have the same value (strict equality), or subset[key] <= superset[key]
          return parsedSuperset[key]
            && (
              (parsedSuperset[key] === parsedValue)
              || ((parsedValue).constructor.name === 'RegExp' && (<RegExp>parsedValue).test(<string>parsedSuperset[key]))
              || (
                (parsedValue).constructor.name !== 'RegExp'
                && typeof parsedValue === 'object' && inclusive(<typeof subset>parsedValue, <typeof superset>parsedSuperset[key])
              )
            );
        },
      )
    );

    // Every value in the "where" object should be compliant to the current state.
    return Object.entries(where).every(
      ([key, value]) => {
        if (operators.includes(<any>key)) {
          const array = Array.isArray(value)
            ? value as Where[]
            : Object.entries(value).map((a) => Object.fromEntries([a]));
          // every condition is treated as a single context

          switch (key as keyof typeof operators) {
            case '$and' as keyof typeof operators:
              return array?.every((x) => this.applicable(x, context));
            case '$or' as keyof typeof operators:
              return array?.some((x) => this.applicable(x, context));
            case '$not' as keyof typeof operators:
              return !this.applicable(<Where>value, context); // $not should be a unary operator
            default:
              throw new Error('Undefined logic operator.');
          }
        } else if (meta.includes(<any>key)) {
          const testRegexString = (x: string) => {
            if (typeof value === 'string') {
              return x === value;
            }

            return (<RegExp><unknown>value).test(x);
          };

          switch (key as keyof typeof meta) {
            case '$before' as keyof typeof meta:
              return !usedActions.find(testRegexString);
            case '$after' as keyof typeof meta:
              return !!usedActions.find(testRegexString);
            default:
              throw new Error('Undefined meta operator.');
          }
        } else {
          // Current key is a base condition (url, cookies, selectors)
          return inclusive({ [key]: value }, context);
        }
      },
    );
  }

  /**
 * Given a Playwright's page object and a "declarative" list of actions, this function
 * calls all mentioned functions on the Page object.\
 * \
 * Manipulates the iterator indexes (experimental feature, likely to be removed in
 * the following versions of maxun-core)
 * @param page Playwright Page object
 * @param steps Array of actions.
 */
  private async carryOutSteps(page: Page, steps: What[]): Promise<void> {
    /**
     * Defines overloaded (or added) methods/actions usable in the workflow.
     * If a method overloads any existing method of the Page class, it accepts the same set
     * of parameters *(but can override some!)*\
     * \
     * Also, following piece of code defines functions to be run in the browser's context.
     * Beware of false linter errors - here, we know better!
     */
    const wawActions: Record<CustomFunctions, (...args: any[]) => void> = {
      screenshot: async (params: PageScreenshotOptions) => {
        const screenshotBuffer = await page.screenshot({
          ...params, path: undefined,
        });
        await this.options.binaryCallback(screenshotBuffer, 'image/png');
      },
      enqueueLinks: async (selector: string) => {
        const links: string[] = await page.locator(selector)
          .evaluateAll(
            // @ts-ignore
            (elements) => elements.map((a) => a.href).filter((x) => x),
          );
        const context = page.context();

        for (const link of links) {
          // eslint-disable-next-line
          this.concurrency.addJob(async () => {
            try {
              const newPage = await context.newPage();
              await newPage.goto(link);
              await newPage.waitForLoadState('networkidle');
              await this.runLoop(newPage, this.initializedWorkflow!);
            } catch (e) {
              // `runLoop` uses soft mode, so it recovers from it's own exceptions
              // but newPage(), goto() and waitForLoadState() don't (and will kill
              // the interpreter by throwing).
              this.log(<Error>e, Level.ERROR);
            }
          });
        }
        await page.close();
      },
      scrape: async (selector?: string) => {
        await this.ensureScriptsLoaded(page);

        const scrapeResults: Record<string, string>[] = await page.evaluate((s) => window.scrape(s ?? null), selector);
        await this.options.serializableCallback(scrapeResults);
      },

      scrapeSchema: async (schema: Record<string, { selector: string; tag: string, attribute: string; shadow: string}>) => {
        await this.ensureScriptsLoaded(page);
      
        const scrapeResult = await page.evaluate((schemaObj) => window.scrapeSchema(schemaObj), schema);
      
        const newResults = Array.isArray(scrapeResult) ? scrapeResult : [scrapeResult];
        newResults.forEach((result) => {
          Object.entries(result).forEach(([key, value]) => {
              const keyExists = this.cumulativeResults.some(
                  (item) => key in item && item[key] !== undefined
              );
  
              if (!keyExists) {
                  this.cumulativeResults.push({ [key]: value });
              }
          });
        });

        const mergedResult: Record<string, string>[] = [
          Object.fromEntries( 
            Object.entries(
              this.cumulativeResults.reduce((acc, curr) => {
                Object.entries(curr).forEach(([key, value]) => {
                  // If the key doesn't exist or the current value is not undefined, add/update it
                  if (value !== undefined) {
                    acc[key] = value;
                  }
                });
                return acc;
              }, {})
            )
          )
        ];

        // Log cumulative results after each action
        console.log("CUMULATIVE results:", this.cumulativeResults);
        console.log("MERGED results:", mergedResult);

        await this.options.serializableCallback(mergedResult);
        // await this.options.serializableCallback(scrapeResult);
      },

      scrapeList: async (config: { listSelector: string, fields: any, limit?: number, pagination: any }) => {
        await this.ensureScriptsLoaded(page);
        if (!config.pagination) {
          const scrapeResults: Record<string, any>[] = await page.evaluate((cfg) => window.scrapeList(cfg), config);
          await this.options.serializableCallback(scrapeResults);
        } else {
          const scrapeResults: Record<string, any>[] = await this.handlePagination(page, config);
          await this.options.serializableCallback(scrapeResults);
        }
      },

      scrapeListAuto: async (config: { listSelector: string }) => {
        await this.ensureScriptsLoaded(page);

        const scrapeResults: { selector: string, innerText: string }[] = await page.evaluate((listSelector) => {
          return window.scrapeListAuto(listSelector);
        }, config.listSelector);

        await this.options.serializableCallback(scrapeResults);
      },

      scroll: async (pages?: number) => {
        await page.evaluate(async (pagesInternal) => {
          for (let i = 1; i <= (pagesInternal ?? 1); i += 1) {
            // @ts-ignore
            window.scrollTo(0, window.scrollY + window.innerHeight);
          }
        }, pages ?? 1);
      },

      script: async (code: string) => {
        const AsyncFunction: FunctionConstructor = Object.getPrototypeOf(
          async () => { },
        ).constructor;
        const x = new AsyncFunction('page', 'log', code);
        await x(page, this.log);
      },

      flag: async () => new Promise((res) => {
        this.emit('flag', page, res);
      }),
    };

    const executeAction = async (invokee: any, methodName: string, args: any) => {
      console.log("Executing action:", methodName, args);
      if (!args || Array.isArray(args)) {
        await (<any>invokee[methodName])(...(args ?? []));
      } else {
        await (<any>invokee[methodName])(args);
      }
    };
    

    for (const step of steps) {
      this.log(`Launching ${String(step.action)}`, Level.LOG);

      if (step.action in wawActions) {
        // "Arrayifying" here should not be needed (TS + syntax checker - only arrays; but why not)
        const params = !step.args || Array.isArray(step.args) ? step.args : [step.args];
        await wawActions[step.action as CustomFunctions](...(params ?? []));
      } else {
        // Implements the dot notation for the "method name" in the workflow
        const levels = String(step.action).split('.');
        const methodName = levels[levels.length - 1];

        let invokee: any = page;
        for (const level of levels.splice(0, levels.length - 1)) {
          invokee = invokee[level];
        }

        if (methodName === 'waitForLoadState') {
          try {
            await executeAction(invokee, methodName, step.args);
          } catch (error) {
            await executeAction(invokee, methodName, 'domcontentloaded');
          }
        } else if (methodName === 'click') {
          try {
            await executeAction(invokee, methodName, step.args);
          } catch (error) {
            try{
              await executeAction(invokee, methodName, [step.args[0], { force: true }]);
            } catch (error) {
              continue
            }
          }
        } else {
          await executeAction(invokee, methodName, step.args);
        }
      }

      await new Promise((res) => { setTimeout(res, 500); });
    }
  }

  private async handlePagination(page: Page, config: { listSelector: string, fields: any, limit?: number, pagination: any }) {
    let allResults: Record<string, any>[] = [];
    let previousHeight = 0;
    // track unique items per page to avoid re-scraping
    let scrapedItems: Set<string> = new Set<string>();

    while (true) {
      switch (config.pagination.type) {
        case 'scrollDown':
          await page.evaluate(() => window.scrollTo(0, document.body.scrollHeight));
          await page.waitForTimeout(2000);

          const currentHeight = await page.evaluate(() => document.body.scrollHeight);
          if (currentHeight === previousHeight) {
            const finalResults = await page.evaluate((cfg) => window.scrapeList(cfg), config);
            allResults = allResults.concat(finalResults);
            return allResults;
          }

          previousHeight = currentHeight;
          break;
        case 'scrollUp':
          await page.evaluate(() => window.scrollTo(0, 0));
          await page.waitForTimeout(2000);

          const currentTopHeight = await page.evaluate(() => document.documentElement.scrollTop);
          if (currentTopHeight === 0) {
            const finalResults = await page.evaluate((cfg) => window.scrapeList(cfg), config);
            allResults = allResults.concat(finalResults);
            return allResults;
          }

          previousHeight = currentTopHeight;
          break;
        case 'clickNext':
          const pageResults = await page.evaluate((cfg) => window.scrapeList(cfg), config);

          // console.log("Page results:", pageResults);
          
          // Filter out already scraped items
          const newResults = pageResults.filter(item => {
            const uniqueKey = JSON.stringify(item);
            if (scrapedItems.has(uniqueKey)) return false; // Ignore if already scraped
            scrapedItems.add(uniqueKey); // Mark as scraped
            return true;
          });
          
          allResults = allResults.concat(newResults);
          
          if (config.limit && allResults.length >= config.limit) {
            return allResults.slice(0, config.limit);
          }

          const nextButton = await page.$(config.pagination.selector);
          if (!nextButton) {
            return allResults; // No more pages to scrape
          }
          await Promise.all([
            nextButton.dispatchEvent('click'),
            page.waitForNavigation({ waitUntil: 'networkidle' })
          ]);

          await page.waitForTimeout(1000);
          break;
        case 'clickLoadMore':
          while (true) {
            const loadMoreButton = await page.$(config.pagination.selector);
            if (!loadMoreButton) {
              // No more "Load More" button, so scrape the remaining items
              const finalResults = await page.evaluate((cfg) => window.scrapeList(cfg), config);
              allResults = allResults.concat(finalResults);
              return allResults;
            }
            // Click the 'Load More' button to load additional items
            await loadMoreButton.dispatchEvent('click');
            await page.waitForTimeout(2000); // Wait for new items to load
            // After clicking 'Load More', scroll down to load more items
            await page.evaluate(() => window.scrollTo(0, document.body.scrollHeight));
            await page.waitForTimeout(2000);
            // Check if more items are available
            const currentHeight = await page.evaluate(() => document.body.scrollHeight);
            if (currentHeight === previousHeight) {
              // No more items loaded, return the scraped results
              const finalResults = await page.evaluate((cfg) => window.scrapeList(cfg), config);
              allResults = allResults.concat(finalResults);
              return allResults;
            }
            previousHeight = currentHeight;
            if (config.limit && allResults.length >= config.limit) {
              // If limit is set and reached, return the limited results
              allResults = allResults.slice(0, config.limit);
              break;
            }
          }
          break;
        default:
          const results = await page.evaluate((cfg) => window.scrapeList(cfg), config);
          allResults = allResults.concat(results);
          return allResults;
      }

      if (config.limit && allResults.length >= config.limit) {
        allResults = allResults.slice(0, config.limit);
        break;
      }
    }

    return allResults;
  }

  private getMatchingActionId(workflow: Workflow, pageState: PageState, usedActions: string[]) {
    for (let actionId = workflow.length - 1; actionId >= 0; actionId--) {
      const step = workflow[actionId];
      const isApplicable = this.applicable(step.where, pageState, usedActions);
      console.log("-------------------------------------------------------------");
      console.log(`Where:`, step.where);
      console.log(`Page state:`, pageState);
      console.log(`Match result: ${isApplicable}`);
      console.log("-------------------------------------------------------------");
      
      if (isApplicable) {
          return actionId;
      }
    }
  }

  private removeShadowSelectors(workflow: Workflow) {
    for (let actionId = workflow.length - 1; actionId >= 0; actionId--) {
      const step = workflow[actionId];
      
      // Check if step has where and selectors
      if (step.where && Array.isArray(step.where.selectors)) {
          // Filter out selectors that contain ">>"
          step.where.selectors = step.where.selectors.filter(selector => !selector.includes('>>'));
      }
    }
  
    return workflow;
  }

  private removeIframeSelectors(workflow: Workflow) {
    for (let actionId = workflow.length - 1; actionId >= 0; actionId--) {
      const step = workflow[actionId];
      
      // Check if step has where and selectors
      if (step.where && Array.isArray(step.where.selectors)) {
          // Filter out selectors that contain ">>"
          step.where.selectors = step.where.selectors.filter(selector => !selector.includes(':>>'));
      }
    }
  
    return workflow;
  }

  private async runLoop(p: Page, workflow: Workflow) {
    let workflowCopy: Workflow = JSON.parse(JSON.stringify(workflow));

<<<<<<< HEAD
    workflowCopy = this.removeIframeSelectors(workflowCopy);
=======
    // remove shadow selectors
    workflowCopy = this.removeShadowSelectors(workflowCopy);
>>>>>>> 10bf769a

    // apply ad-blocker to the current page
    try {
      await this.applyAdBlocker(p);
    } catch (error) {
      this.log(`Failed to apply ad-blocker: ${error.message}`, Level.ERROR);
    }
    const usedActions: string[] = [];
    let selectors: string[] = [];
    let lastAction = null;
    let actionId = -1
    let repeatCount = 0;

    /**
    *  Enables the interpreter functionality for popup windows.
    * User-requested concurrency should be entirely managed by the concurrency manager,
    * e.g. via `enqueueLinks`.
    */
    p.on('popup', (popup) => {
      this.concurrency.addJob(() => this.runLoop(popup, workflowCopy));
    });

    /* eslint no-constant-condition: ["warn", { "checkLoops": false }] */
    while (true) {
      // Checks whether the page was closed from outside,
      //  or the workflow execution has been stopped via `interpreter.stop()`
      if (p.isClosed() || !this.stopper) {
        return;
      }

      try {
        await p.waitForLoadState();
      } catch (e) {
        await p.close();
        return;
      }

      let pageState = {};
      let getStateTest = "Hello";
      try {
        pageState = await this.getState(p, workflowCopy, selectors);
        selectors = [];
        console.log("Empty selectors:", selectors)
      } catch (e: any) {
        this.log('The browser has been closed.');
        return;
      }

      if (this.options.debug) {
        this.log(`Current state is: \n${JSON.stringify(pageState, null, 2)}`, Level.WARN);
      }

      // const actionId = workflow.findIndex((step) => {
      //   const isApplicable = this.applicable(step.where, pageState, usedActions);
      //   console.log("-------------------------------------------------------------");
      //   console.log(`Where:`, step.where);
      //   console.log(`Page state:`, pageState);
      //   console.log(`Match result: ${isApplicable}`);
      //   console.log("-------------------------------------------------------------");
      //   return isApplicable;
      // });

      actionId = this.getMatchingActionId(workflowCopy, pageState, usedActions);

      const action = workflowCopy[actionId];

      console.log("MATCHED ACTION:", action);
      console.log("MATCHED ACTION ID:", actionId);
      this.log(`Matched ${JSON.stringify(action?.where)}`, Level.LOG);

      if (action) { // action is matched
        if (this.options.debugChannel?.activeId) {
          this.options.debugChannel.activeId(actionId);
        }
        
        repeatCount = action === lastAction ? repeatCount + 1 : 0;
        
        console.log("REPEAT COUNT", repeatCount);
        if (this.options.maxRepeats && repeatCount > this.options.maxRepeats) {
          return;
        }
        lastAction = action;
        
        try {
          console.log("Carrying out:", action.what);
          await this.carryOutSteps(p, action.what);
          usedActions.push(action.id ?? 'undefined');

          workflowCopy.splice(actionId, 1);
          console.log(`Action with ID ${action.id} removed from the workflow copy.`);
          
          // const newSelectors = this.getPreviousSelectors(workflow, actionId);
          const newSelectors = this.getSelectors(workflowCopy);
          newSelectors.forEach(selector => {
              if (!selectors.includes(selector)) {
                  selectors.push(selector);
              }
          });
        } catch (e) {
          this.log(<Error>e, Level.ERROR);
        }
      } else {
        //await this.disableAdBlocker(p);
        return;
      }
    }
  }

  private async ensureScriptsLoaded(page: Page) {
    const isScriptLoaded = await page.evaluate(() => typeof window.scrape === 'function' && typeof window.scrapeSchema === 'function' && typeof window.scrapeList === 'function' && typeof window.scrapeListAuto === 'function' && typeof window.scrollDown === 'function' && typeof window.scrollUp === 'function');
    if (!isScriptLoaded) {
      await page.addInitScript({ path: path.join(__dirname, 'browserSide', 'scraper.js') });
    }
  }

  /**
   * Spawns a browser context and runs given workflow.
   * \
   * Resolves after the playback is finished.
   * @param {Page} [page] Page to run the workflow on.
   * @param {ParamType} params Workflow specific, set of parameters
   *  for the `{$param: nameofparam}` fields.
   */
  public async run(page: Page, params?: ParamType): Promise<void> {
    this.log('Starting the workflow.', Level.LOG);
    const context = page.context();

    page.setDefaultNavigationTimeout(100000);
    
    // Check proxy settings from context options
    const contextOptions = (context as any)._options;
    const hasProxy = !!contextOptions?.proxy;
    
    this.log(`Proxy settings: ${hasProxy ? `Proxy is configured...` : 'No proxy configured...'}`);
    
    if (hasProxy) {
        if (contextOptions.proxy.username) {
            this.log(`Proxy authenticated...`);
        }
    }
    if (this.stopper) {
      throw new Error('This Interpreter is already running a workflow. To run another workflow, please, spawn another Interpreter.');
    }
    /**
     * `this.workflow` with the parameters initialized.
     */
    this.initializedWorkflow = Preprocessor.initWorkflow(this.workflow, params);

    await this.ensureScriptsLoaded(page);

    this.stopper = () => {
      this.stopper = null;
    };

    this.concurrency.addJob(() => this.runLoop(page, this.initializedWorkflow!));

    await this.concurrency.waitForCompletion();

    this.stopper = null;
  }

  public async stop(): Promise<void> {
    if (this.stopper) {
      await this.stopper();
      this.stopper = null;
    } else {
      throw new Error('Cannot stop, there is no running workflow!');
    }
  }
}<|MERGE_RESOLUTION|>--- conflicted
+++ resolved
@@ -680,29 +680,25 @@
     return workflow;
   }
 
-  private removeIframeSelectors(workflow: Workflow) {
+  private removeSpecialSelectors(workflow: Workflow) {
     for (let actionId = workflow.length - 1; actionId >= 0; actionId--) {
-      const step = workflow[actionId];
-      
-      // Check if step has where and selectors
-      if (step.where && Array.isArray(step.where.selectors)) {
-          // Filter out selectors that contain ">>"
-          step.where.selectors = step.where.selectors.filter(selector => !selector.includes(':>>'));
-      }
-    }
-  
+        const step = workflow[actionId];
+        
+        if (step.where && Array.isArray(step.where.selectors)) {
+            // Filter out if selector has EITHER ":>>" OR ">>"
+            step.where.selectors = step.where.selectors.filter(selector => 
+                !(selector.includes(':>>') || selector.includes('>>'))
+            );
+        }
+    }
+
     return workflow;
   }
 
   private async runLoop(p: Page, workflow: Workflow) {
     let workflowCopy: Workflow = JSON.parse(JSON.stringify(workflow));
 
-<<<<<<< HEAD
-    workflowCopy = this.removeIframeSelectors(workflowCopy);
-=======
-    // remove shadow selectors
-    workflowCopy = this.removeShadowSelectors(workflowCopy);
->>>>>>> 10bf769a
+    workflowCopy = this.removeSpecialSelectors(workflowCopy);
 
     // apply ad-blocker to the current page
     try {
