import { Box, Tabs, Typography, Tab, Paper, Button } from "@mui/material";
import Highlight from "react-highlight";
import * as React from "react";
import { Data } from "./RunsTable";
import { TabPanel, TabContext } from "@mui/lab";
import ArticleIcon from '@mui/icons-material/Article';
import ImageIcon from '@mui/icons-material/Image';
import { useEffect, useState } from "react";
import Table from '@mui/material/Table';
import TableBody from '@mui/material/TableBody';
import TableCell from '@mui/material/TableCell';
import TableContainer from '@mui/material/TableContainer';
import TableHead from '@mui/material/TableHead';
import TableRow from '@mui/material/TableRow';
import 'highlight.js/styles/github.css';
import { useTranslation } from "react-i18next";

interface RunContentProps {
  row: Data,
  currentLog: string,
  interpretationInProgress: boolean,
  logEndRef: React.RefObject<HTMLDivElement>,
  abortRunHandler: () => void,
}

export const RunContent = ({ row, currentLog, interpretationInProgress, logEndRef, abortRunHandler }: RunContentProps) => {
  const { t } = useTranslation();
  const [tab, setTab] = React.useState<string>('log');
  const [tableData, setTableData] = useState<any[]>([]);
  const [columns, setColumns] = useState<string[]>([]);

  useEffect(() => {
    setTab(tab);
  }, [interpretationInProgress]);

  useEffect(() => {
    if (row.serializableOutput && Object.keys(row.serializableOutput).length > 0) {
      const firstKey = Object.keys(row.serializableOutput)[0];
      const data = row.serializableOutput[firstKey];
      if (Array.isArray(data)) {
        // Filter out completely empty rows
        const filteredData = data.filter(row =>
          Object.values(row).some(value => value !== undefined && value !== "")
        );
        setTableData(filteredData);
        if (filteredData.length > 0) {
          setColumns(Object.keys(filteredData[0]));
        }
      }
    }
  }, [row.serializableOutput]);


  // Function to convert table data to CSV format
  const convertToCSV = (data: any[], columns: string[]): string => {
    const header = columns.join(',');
    const rows = data.map(row =>
      columns.map(col => JSON.stringify(row[col], null, 2)).join(',')
    );
    return [header, ...rows].join('\n');
  };

  const downloadCSV = () => {
    const csvContent = convertToCSV(tableData, columns);
    const blob = new Blob([csvContent], { type: 'text/csv;charset=utf-8;' });
    const url = URL.createObjectURL(blob);

    const link = document.createElement("a");
    link.href = url;
    link.setAttribute("download", "data.csv");
    document.body.appendChild(link);
    link.click();
    document.body.removeChild(link);
  };

  return (
    <Box sx={{ width: '100%' }}>
      <TabContext value={tab}>
        <Box sx={{ borderBottom: 1, borderColor: 'divider' }}>
<<<<<<< HEAD
        <Tabs 
  value={tab} 
  onChange={(e, newTab) => setTab(newTab)} 
  aria-label="run-content-tabs"
  sx={{
    // Remove the default blue indicator
    '& .MuiTabs-indicator': {
      backgroundColor: '#FF00C3',  // Change to pink
    },
    // Remove default transition effects
    '& .MuiTab-root': {
      '&.Mui-selected': {
        color: '#FF00C3',
      },
    }
  }}
>
  <Tab 
    label="Output Data" 
    value='output' 
    sx={{
      color: (theme) => theme.palette.mode === 'dark' ? '#fff' : '#000',
      '&:hover': {
        color: '#FF00C3'
      },
      '&.Mui-selected': {
        color: '#FF00C3',
      }
    }} 
  />
  <Tab 
    label="Log" 
    value='log' 
    sx={{
      color: (theme) => theme.palette.mode === 'dark' ? '#fff' : '#000',
      '&:hover': {
        color: '#FF00C3'
      },
      '&.Mui-selected': {
        color: '#FF00C3',
      }
    }} 
  />
</Tabs>
=======
          <Tabs value={tab} onChange={(e, newTab) => setTab(newTab)} aria-label="run-content-tabs">
            <Tab label={t('run_content.tabs.output_data')} value='output' />
            <Tab label={t('run_content.tabs.log')} value='log' />
          </Tabs>
>>>>>>> 73d4497b
        </Box>
        <TabPanel value='log'>
          <Box sx={{
            margin: 1,
            background: '#19171c',
            overflowY: 'scroll',
            overflowX: 'scroll',
            width: '700px',
            height: 'fit-content',
            maxHeight: '450px',
          }}>
            <div>
              <Highlight className="javascript">
                {interpretationInProgress ? currentLog : row.log}
              </Highlight>
              <div style={{ float: "left", clear: "both" }}
                ref={logEndRef} />
            </div>
          </Box>
          {interpretationInProgress ? <Button
            color="error"
            onClick={abortRunHandler}
          >
            {t('run_content.buttons.stop')}
          </Button> : null}
        </TabPanel>
        <TabPanel value='output' sx={{ width: '700px' }}>
          {!row || !row.serializableOutput || !row.binaryOutput
            || (Object.keys(row.serializableOutput).length === 0 && Object.keys(row.binaryOutput).length === 0)
            ? <Typography>{t('run_content.empty_output')}</Typography> : null}

          {row.serializableOutput &&
            Object.keys(row.serializableOutput).length !== 0 &&
            <div>
              <Typography variant='h6' sx={{ display: 'flex', alignItems: 'center' }}>
                <ArticleIcon sx={{ marginRight: '15px' }} />
                {t('run_content.captured_data.title')}
              </Typography>
              <Box sx={{ display: 'flex', alignItems: 'center', gap: 2, mt: 2 }}>
                <Typography>
                  <a style={{ textDecoration: 'none' }} href={`data:application/json;utf8,${JSON.stringify(row.serializableOutput, null, 2)}`}
                    download="data.json">
                    {t('run_content.captured_data.download_json')}
                  </a>
                </Typography>
                <Typography
                  onClick={downloadCSV}
                >
                  <a style={{ textDecoration: 'none', cursor: 'pointer' }}>{t('run_content.captured_data.download_csv')}</a>
                </Typography>
              </Box>
              {tableData.length > 0 ? (
                <TableContainer component={Paper} sx={{ maxHeight: 440, marginTop: 2 }}>
                  <Table stickyHeader aria-label="sticky table">
                    <TableHead>
                      <TableRow>
                        {columns.map((column) => (
                          <TableCell key={column}>{column}</TableCell>
                        ))}
                      </TableRow>
                    </TableHead>
                    <TableBody>
                      {tableData.map((row, index) => (
                        <TableRow key={index}>
                          {columns.map((column) => (
                            <TableCell key={column}>
                              {row[column] === undefined || row[column] === "" ? "-" : row[column]}
                            </TableCell>
                          ))}
                        </TableRow>
                      ))}
                    </TableBody>
                  </Table>
                </TableContainer>
              ) : (
                <Box sx={{
                  width: 'fit-content',
                  background: 'rgba(0,0,0,0.06)',
                  maxHeight: '300px',
                  overflow: 'scroll',
                  backgroundColor: '#19171c'
                }}>
                  <pre>
                    {JSON.stringify(row.serializableOutput, null, 2)}
                  </pre>
                </Box>
              )}
            </div>
          }
          {row.binaryOutput && Object.keys(row.binaryOutput).length !== 0 &&
            <div>
              <Typography variant='h6' sx={{ display: 'flex', alignItems: 'center' }}>
                <ImageIcon sx={{ marginRight: '15px' }} />
                {t('run_content.captured_screenshot.title')}
              </Typography>
              {Object.keys(row.binaryOutput).map((key) => {
                try {
                  const imageUrl = row.binaryOutput[key];
                  return (
                    <Box key={`number-of-binary-output-${key}`} sx={{
                      width: 'max-content',
                    }}>
                      <Typography sx={{ margin: '20px 0px' }}>
                        <a href={imageUrl} download={key} style={{ textDecoration: 'none' }}>{t('run_content.captured_screenshot.download')}</a>
                      </Typography>
                      <img src={imageUrl} alt={key} height='auto' width='700px' />
                    </Box>
                  )
                } catch (e) {
                  console.log(e)
                  return <Typography key={`number-of-binary-output-${key}`}>
                    {key}: {t('run_content.captured_screenshot.render_failed')}
                  </Typography>
                }
              })}
            </div>
          }
        </TabPanel>
      </TabContext>
    </Box>
  );
};<|MERGE_RESOLUTION|>--- conflicted
+++ resolved
@@ -77,57 +77,50 @@
     <Box sx={{ width: '100%' }}>
       <TabContext value={tab}>
         <Box sx={{ borderBottom: 1, borderColor: 'divider' }}>
-<<<<<<< HEAD
         <Tabs 
-  value={tab} 
-  onChange={(e, newTab) => setTab(newTab)} 
-  aria-label="run-content-tabs"
-  sx={{
-    // Remove the default blue indicator
-    '& .MuiTabs-indicator': {
-      backgroundColor: '#FF00C3',  // Change to pink
-    },
-    // Remove default transition effects
-    '& .MuiTab-root': {
-      '&.Mui-selected': {
-        color: '#FF00C3',
-      },
-    }
-  }}
->
-  <Tab 
-    label="Output Data" 
-    value='output' 
-    sx={{
-      color: (theme) => theme.palette.mode === 'dark' ? '#fff' : '#000',
-      '&:hover': {
-        color: '#FF00C3'
-      },
-      '&.Mui-selected': {
-        color: '#FF00C3',
-      }
-    }} 
-  />
-  <Tab 
-    label="Log" 
-    value='log' 
-    sx={{
-      color: (theme) => theme.palette.mode === 'dark' ? '#fff' : '#000',
-      '&:hover': {
-        color: '#FF00C3'
-      },
-      '&.Mui-selected': {
-        color: '#FF00C3',
-      }
-    }} 
-  />
-</Tabs>
-=======
-          <Tabs value={tab} onChange={(e, newTab) => setTab(newTab)} aria-label="run-content-tabs">
-            <Tab label={t('run_content.tabs.output_data')} value='output' />
-            <Tab label={t('run_content.tabs.log')} value='log' />
-          </Tabs>
->>>>>>> 73d4497b
+          value={tab} 
+          onChange={(e, newTab) => setTab(newTab)} 
+          aria-label="run-content-tabs"
+          sx={{
+            // Remove the default blue indicator
+            '& .MuiTabs-indicator': {
+              backgroundColor: '#FF00C3',  // Change to pink
+            },
+            // Remove default transition effects
+            '& .MuiTab-root': {
+              '&.Mui-selected': {
+                color: '#FF00C3',
+              },
+            }
+          }}
+        >
+          <Tab 
+            label={t('run_content.tabs.output_data')} 
+            value='output'
+            sx={{
+              color: (theme) => theme.palette.mode === 'dark' ? '#fff' : '#000',
+              '&:hover': {
+                color: '#FF00C3'
+              },
+              '&.Mui-selected': {
+                color: '#FF00C3',
+              }
+            }} 
+          />
+          <Tab 
+            label={t('run_content.tabs.log')}
+            value='log' 
+            sx={{
+              color: (theme) => theme.palette.mode === 'dark' ? '#fff' : '#000',
+              '&:hover': {
+                color: '#FF00C3'
+              },
+              '&.Mui-selected': {
+                color: '#FF00C3',
+              }
+            }} 
+          />
+        </Tabs>
         </Box>
         <TabPanel value='log'>
           <Box sx={{
