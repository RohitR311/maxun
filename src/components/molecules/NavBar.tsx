--- conflicted
+++ resolved
@@ -1,26 +1,24 @@
-<<<<<<< HEAD
-import React, { useState, useContext } from "react";
-import axios from "axios";
-import styled from "styled-components";
-import { stopRecording } from "../../api/recording";
-import { useGlobalInfoStore } from "../../context/globalInfo";
-import { IconButton, Menu, MenuItem, Typography, Chip } from "@mui/material";
-import { AccountCircle, Logout, Clear, Language } from "@mui/icons-material";
-import { useNavigate } from "react-router-dom";
-import { AuthContext } from "../../context/auth";
-import { SaveRecording } from "../molecules/SaveRecording";
-import DiscordIcon from "../atoms/DiscordIcon";
-import { apiUrl } from "../../apiConfig";
-import MaxunLogo from "../../assets/maxunlogo.png";
+
+
+
+
+
+
+
+
+
+
+
+
 import { useTranslation } from "react-i18next"; // Import useTranslation hook
-=======
+
 import React, { useState, useContext, useEffect } from 'react';
 import axios from 'axios';
 import styled from "styled-components";
 import { stopRecording } from "../../api/recording";
 import { useGlobalInfoStore } from "../../context/globalInfo";
 import { IconButton, Menu, MenuItem, Typography, Chip, Button, Modal, Tabs, Tab, Box, Snackbar } from "@mui/material";
-import { AccountCircle, Logout, Clear, YouTube, X, Update, Close } from "@mui/icons-material";
+import { AccountCircle, Logout, Clear, YouTube, X, Update, Close,Language } from "@mui/icons-material";
 import { useNavigate } from 'react-router-dom';
 import { AuthContext } from '../../context/auth';
 import { SaveRecording } from '../molecules/SaveRecording';
@@ -28,7 +26,7 @@
 import { apiUrl } from '../../apiConfig';
 import MaxunLogo from "../../assets/maxunlogo.png";
 import packageJson from "../../../package.json"
->>>>>>> ebb6e3af
+
 
 interface NavBarProps {
   recordingName: string;
@@ -46,9 +44,9 @@
   const { t, i18n } = useTranslation(); // Get translation function and i18n methods
 
   const [anchorEl, setAnchorEl] = useState<null | HTMLElement>(null);
-<<<<<<< HEAD
+
   const [langAnchorEl, setLangAnchorEl] = useState<null | HTMLElement>(null);
-=======
+
   const currentVersion = packageJson.version;
 
   const [open, setOpen] = useState(false);
@@ -81,7 +79,7 @@
   const handleUpdateTabChange = (event: React.SyntheticEvent, newValue: number) => {
     setTab(newValue);
   };
->>>>>>> ebb6e3af
+
 
   const handleMenuOpen = (event: React.MouseEvent<HTMLElement>) => {
     setAnchorEl(event.currentTarget);
@@ -130,7 +128,7 @@
   }, []);
 
   return (
-<<<<<<< HEAD
+
     <NavBarWrapper>
 
       <div
@@ -396,223 +394,8 @@
 
 
     </NavBarWrapper>
-=======
-    <>
-      {isUpdateAvailable && (
-        <Snackbar
-          open={isUpdateAvailable}
-          onClose={() => setIsUpdateAvailable(false)}
-          message={
-            `New version ${latestVersion} available! Click "Upgrade" to update.`
-          }
-          action={
-            <>
-              <Button
-                color="primary"
-                size="small"
-                onClick={handleUpdateOpen}
-                style={{
-                  backgroundColor: '#ff00c3',
-                  color: 'white',
-                  fontWeight: 'bold',
-                  textTransform: 'none',
-                  marginRight: '8px',
-                  borderRadius: '5px',
-                }}
-              >
-                Upgrade
-              </Button>
-              <IconButton
-                size="small"
-                aria-label="close"
-                color="inherit"
-                onClick={() => setIsUpdateAvailable(false)}
-                style={{ color: 'black' }}
-              >
-                <Close />
-              </IconButton>
-            </>
-          }
-          ContentProps={{
-            sx: {
-              background: "white",
-              color: "black",
-            }
-          }}
-        />
-
-      )}
-      <NavBarWrapper>
-        <div style={{
-          display: 'flex',
-          justifyContent: 'flex-start',
-        }}>
-          <img src={MaxunLogo} width={45} height={40} style={{ borderRadius: '5px', margin: '5px 0px 5px 15px' }} />
-          <div style={{ padding: '11px' }}><ProjectName>Maxun</ProjectName></div>
-          <Chip
-            label={`${currentVersion}`}
-            color="primary"
-            variant="outlined"
-            sx={{ marginTop: '10px' }}
-          />
-        </div>
-        {
-          user ? (
-            <div style={{ display: 'flex', alignItems: 'center', justifyContent: 'flex-end' }}>
-              {!isRecording ? (
-                <>
-                  <Button variant="outlined" onClick={handleUpdateOpen} sx={{
-                    marginRight: '40px',
-                    color: "#00000099",
-                    border: "#00000099 1px solid",
-                    '&:hover': { color: '#ff00c3', border: '#ff00c3 1px solid' }
-                  }}>
-                    <Update sx={{ marginRight: '5px' }} /> Upgrade Maxun
-                  </Button>
-                  <Modal open={open} onClose={handleUpdateClose}>
-                    <Box
-                      sx={{
-                        position: "absolute",
-                        top: "50%",
-                        left: "50%",
-                        transform: "translate(-50%, -50%)",
-                        width: 500,
-                        bgcolor: "background.paper",
-                        boxShadow: 24,
-                        p: 4,
-                        borderRadius: 2,
-                      }}
-                    >
-                      {latestVersion === null ? (
-                        <Typography>Checking for updates...</Typography>
-                      ) : currentVersion === latestVersion ? (
-                        <Typography variant="h6" textAlign="center">
-                          🎉 You're up to date!
-                        </Typography>
-                      ) : (
-                        <>
-                          <Typography variant="body1" textAlign="left" sx={{ marginLeft: '30px' }}>
-                            A new version is available: {latestVersion}. Upgrade to the latest version for bug fixes, enhancements and new features!
-                            <br />
-                            View all the new updates
-                            <a href="https://github.com/getmaxun/maxun/releases/" target="_blank" style={{ textDecoration: 'none' }}>{' '}here.</a>
-                          </Typography>
-                          <Tabs
-                            value={tab}
-                            onChange={handleUpdateTabChange}
-                            sx={{ marginTop: 2, marginBottom: 2 }}
-                            centered
-                          >
-                            <Tab label="Manual Setup Upgrade" />
-                            <Tab label="Docker Compose Setup Upgrade" />
-                          </Tabs>
-                          {tab === 0 && (
-                            <Box sx={{ marginLeft: '30px', background: '#cfd0d1', padding: 1, borderRadius: 3 }}>
-                              <code style={{ color: 'black' }}>
-                                <p>Run the commands below</p>
-                                # pull latest changes
-                                <br />
-                                git pull origin master
-                                <br />
-                                <br />
-                                # install dependencies
-                                <br />
-                                npm install
-                                <br />
-                                <br />
-                                # start maxun
-                                <br />
-                                npm run start
-                              </code>
-                            </Box>
-                          )}
-                          {tab === 1 && (
-                            <Box sx={{ marginLeft: '30px', background: '#cfd0d1', padding: 1, borderRadius: 3 }}>
-                              <code style={{ color: 'black' }}>
-                                <p>Run the commands below</p>
-                                # pull latest docker images
-                                <br />
-                                docker-compose pull
-                                <br />
-                                <br />
-                                # start maxun
-                                <br />
-                                docker-compose up -d
-                              </code>
-                            </Box>
-                          )}
-                        </>
-                      )}
-                    </Box>
-                  </Modal>
-                  <iframe src="https://ghbtns.com/github-btn.html?user=getmaxun&repo=maxun&type=star&count=true&size=large" frameBorder="0" scrolling="0" width="170" height="30" title="GitHub"></iframe>
-                  <IconButton onClick={handleMenuOpen} sx={{
-                    display: 'flex',
-                    alignItems: 'center',
-                    borderRadius: '5px',
-                    padding: '8px',
-                    marginRight: '10px',
-                    '&:hover': { backgroundColor: 'white', color: '#ff00c3' }
-                  }}>
-                    <AccountCircle sx={{ marginRight: '5px' }} />
-                    <Typography variant="body1">{user.email}</Typography>
-                  </IconButton>
-                  <Menu
-                    anchorEl={anchorEl}
-                    open={Boolean(anchorEl)}
-                    onClose={handleMenuClose}
-                    anchorOrigin={{
-                      vertical: 'bottom',
-                      horizontal: 'right',
-                    }}
-                    transformOrigin={{
-                      vertical: 'top',
-                      horizontal: 'right',
-                    }}
-                    PaperProps={{ sx: { width: '180px' } }}
-                  >
-                    <MenuItem onClick={() => { handleMenuClose(); logout(); }}>
-                      <Logout sx={{ marginRight: '5px' }} /> Logout
-                    </MenuItem>
-                    <MenuItem onClick={() => {
-                      window.open('https://discord.gg/5GbPjBUkws', '_blank');
-                    }}>
-                      <DiscordIcon sx={{ marginRight: '5px' }} /> Discord
-                    </MenuItem>
-                    <MenuItem onClick={() => {
-                      window.open('https://www.youtube.com/@MaxunOSS/videos?ref=app', '_blank');
-                    }}>
-                      <YouTube sx={{ marginRight: '5px' }} /> YouTube
-                    </MenuItem>
-                    <MenuItem onClick={() => {
-                      window.open('https://x.com/maxun_io?ref=app', '_blank');
-                    }}>
-                      <X sx={{ marginRight: '5px' }} /> Twiiter (X)
-                    </MenuItem>
-                  </Menu>
-                </>
-              ) : (
-                <>
-                  <IconButton onClick={goToMainMenu} sx={{
-                    borderRadius: '5px',
-                    padding: '8px',
-                    background: 'red',
-                    color: 'white',
-                    marginRight: '10px',
-                    '&:hover': { color: 'white', backgroundColor: 'red' }
-                  }}>
-                    <Clear sx={{ marginRight: '5px' }} />
-                    Discard
-                  </IconButton>
-                  <SaveRecording fileName={recordingName} />
-                </>
-              )}
-            </div>
-          ) : ""
-        }
-      </NavBarWrapper>
-    </>
->>>>>>> ebb6e3af
+
+  
   );
 };
 
